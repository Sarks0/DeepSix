'use client';

import Link from 'next/link';
import { motion } from 'framer-motion';
import { useSpacecraftDelays } from '@/hooks/use-spacecraft';
import { RoverIcon, ProbeIcon, SolarIcon } from '@/components/icons/MissionIcons';
import { SolTracker } from '@/components/dashboard/SolTracker';
<<<<<<< HEAD
import { MissionTracker } from '@/components/dashboard/MissionTracker';
=======
>>>>>>> f70b0d8b

export default function Home() {
  const { delays, isLoading } = useSpacecraftDelays();
  return (
    <div className="container mx-auto px-4 py-8">
      <motion.div
        initial={{ opacity: 0, y: 20 }}
        animate={{ opacity: 1, y: 0 }}
        transition={{ duration: 0.5 }}
        className="text-center mb-12"
      >
        <h1 className="text-5xl md:text-7xl font-bold mb-4 bg-gradient-to-r from-blue-400 via-purple-500 to-pink-500 bg-clip-text text-transparent">
          DeepSix
        </h1>
        <p className="text-xl text-gray-400 max-w-2xl mx-auto mb-2">
          Navigate the Deepest Frontiers
        </p>
        <p className="text-lg text-gray-500 max-w-2xl mx-auto">
          Real-time mission control for humanity&apos;s journey into the deepest reaches of space
        </p>
      </motion.div>

      {/* Sol Tracking Section */}
      <motion.div
        initial={{ opacity: 0, y: 20 }}
        animate={{ opacity: 1, y: 0 }}
        transition={{ delay: 0.1 }}
        className="mb-8"
      >
        <h2 className="text-2xl font-bold mb-4 text-center">Mars Mission Sol Tracking</h2>
        <div className="grid grid-cols-1 md:grid-cols-2 gap-4 max-w-4xl mx-auto">
          <SolTracker rover="perseverance" variant="detailed" />
          <SolTracker rover="curiosity" variant="detailed" />
        </div>
      </motion.div>

<<<<<<< HEAD
      {/* Deep Space Missions Tracking Section */}
      <motion.div
        initial={{ opacity: 0, y: 20 }}
        animate={{ opacity: 1, y: 0 }}
        transition={{ delay: 0.15 }}
        className="mb-8"
      >
        <h2 className="text-2xl font-bold mb-4 text-center">Deep Space Mission Tracking</h2>
        <div className="grid grid-cols-1 md:grid-cols-2 lg:grid-cols-3 gap-4 max-w-6xl mx-auto">
          <MissionTracker mission="voyager1" variant="detailed" />
          <MissionTracker mission="voyager2" variant="detailed" />
          <MissionTracker mission="parker" variant="detailed" />
        </div>
      </motion.div>

=======
>>>>>>> f70b0d8b
      <div className="grid grid-cols-1 md:grid-cols-2 lg:grid-cols-3 gap-6 mb-12">
        <motion.div
          initial={{ opacity: 0, scale: 0.9 }}
          animate={{ opacity: 1, scale: 1 }}
          transition={{ delay: 0.2 }}
          className="bg-gray-900/50 backdrop-blur-sm rounded-lg border border-gray-800 p-6 hover:border-red-500 transition-all hover:shadow-[0_0_30px_rgba(239,68,68,0.3)] hover:bg-gray-900/70"
        >
          <div className="h-12 w-12 bg-gradient-to-br from-red-600/30 to-orange-600/30 rounded-lg flex items-center justify-center mb-4 border border-red-500/30">
            <RoverIcon className="text-red-400" size={28} />
          </div>
          <h2 className="text-xl font-semibold mb-2 bg-gradient-to-r from-red-400 to-orange-400 bg-clip-text text-transparent">
            Mars Missions
          </h2>
          <p className="text-gray-400 mb-3">
            Follow Perseverance and Curiosity rovers exploring the Red Planet
          </p>
          <div className="space-y-2">
            <SolTracker rover="perseverance" variant="minimal" />
            <SolTracker rover="curiosity" variant="minimal" />
<<<<<<< HEAD
=======
          </div>
          <div className="flex items-center text-sm text-green-400 mt-3">
            <span className="w-2 h-2 bg-green-400 rounded-full mr-2 animate-pulse shadow-[0_0_10px_rgba(74,222,128,0.8)]" />
            <span className="uppercase tracking-wider text-xs">Active</span>
>>>>>>> f70b0d8b
          </div>
        </motion.div>

        <motion.div
          initial={{ opacity: 0, scale: 0.9 }}
          animate={{ opacity: 1, scale: 1 }}
          transition={{ delay: 0.3 }}
          className="bg-gray-900/50 backdrop-blur-sm rounded-lg border border-gray-800 p-6 hover:border-purple-500 transition-all hover:shadow-[0_0_30px_rgba(168,85,247,0.3)] hover:bg-gray-900/70"
        >
          <div className="h-12 w-12 bg-gradient-to-br from-purple-600/30 to-indigo-600/30 rounded-lg flex items-center justify-center mb-4 border border-purple-500/30">
            <ProbeIcon className="text-purple-400" size={28} />
          </div>
          <h2 className="text-xl font-semibold mb-2 bg-gradient-to-r from-purple-400 to-indigo-400 bg-clip-text text-transparent">
            Voyager Probes
          </h2>
          <p className="text-gray-400 mb-3">
            The most distant human-made objects in interstellar space
          </p>
          <div className="space-y-2">
            <MissionTracker mission="voyager1" variant="minimal" />
            <MissionTracker mission="voyager2" variant="minimal" />
          </div>
        </motion.div>

        <motion.div
          initial={{ opacity: 0, scale: 0.9 }}
          animate={{ opacity: 1, scale: 1 }}
          transition={{ delay: 0.4 }}
          className="bg-gray-900/50 backdrop-blur-sm rounded-lg border border-gray-800 p-6 hover:border-yellow-500 transition-all hover:shadow-[0_0_30px_rgba(250,204,21,0.3)] hover:bg-gray-900/70"
        >
          <div className="h-12 w-12 bg-gradient-to-br from-yellow-600/30 to-orange-600/30 rounded-lg flex items-center justify-center mb-4 border border-yellow-500/30">
            <SolarIcon className="text-yellow-400" size={28} />
          </div>
          <h2 className="text-xl font-semibold mb-2 bg-gradient-to-r from-yellow-400 to-orange-400 bg-clip-text text-transparent">
            Parker Solar Probe
          </h2>
          <p className="text-gray-400 mb-3">
            Touching the Sun and studying our star&apos;s corona up close
          </p>
          <MissionTracker mission="parker" variant="minimal" />
        </motion.div>
      </div>

      <motion.div
        initial={{ opacity: 0 }}
        animate={{ opacity: 1 }}
        transition={{ delay: 0.5 }}
        className="bg-gradient-to-r from-gray-900 to-gray-800 rounded-lg border border-gray-700 p-8"
      >
        <h2 className="text-2xl font-bold mb-4">Communication Delay Calculator</h2>
        {isLoading ? (
          <div className="text-center py-8">
            <div className="animate-pulse text-gray-400">Loading spacecraft data...</div>
          </div>
        ) : (
          <div className="grid grid-cols-1 md:grid-cols-3 gap-4">
            <div className="bg-gray-900/50 rounded-lg p-4">
              <p className="text-sm text-gray-400 mb-1">Mars</p>
              <p className="text-2xl font-mono font-bold text-orange-400">~14 min</p>
              <p className="text-xs text-gray-500">varies by position</p>
            </div>
            {delays.slice(0, 2).map((spacecraft) => (
              <div key={spacecraft.id} className="bg-gray-900/50 rounded-lg p-4">
                <p className="text-sm text-gray-400 mb-1">{spacecraft.name}</p>
                <p className="text-2xl font-mono font-bold text-purple-400">
                  {spacecraft.oneWay || 'N/A'}
                </p>
                <p className="text-xs text-gray-500">{spacecraft.distanceAU} AU from Earth</p>
              </div>
            ))}
          </div>
        )}
      </motion.div>

    </div>
  );
}<|MERGE_RESOLUTION|>--- conflicted
+++ resolved
@@ -5,10 +5,7 @@
 import { useSpacecraftDelays } from '@/hooks/use-spacecraft';
 import { RoverIcon, ProbeIcon, SolarIcon } from '@/components/icons/MissionIcons';
 import { SolTracker } from '@/components/dashboard/SolTracker';
-<<<<<<< HEAD
 import { MissionTracker } from '@/components/dashboard/MissionTracker';
-=======
->>>>>>> f70b0d8b
 
 export default function Home() {
   const { delays, isLoading } = useSpacecraftDelays();
@@ -45,7 +42,6 @@
         </div>
       </motion.div>
 
-<<<<<<< HEAD
       {/* Deep Space Missions Tracking Section */}
       <motion.div
         initial={{ opacity: 0, y: 20 }}
@@ -61,8 +57,6 @@
         </div>
       </motion.div>
 
-=======
->>>>>>> f70b0d8b
       <div className="grid grid-cols-1 md:grid-cols-2 lg:grid-cols-3 gap-6 mb-12">
         <motion.div
           initial={{ opacity: 0, scale: 0.9 }}
@@ -82,13 +76,6 @@
           <div className="space-y-2">
             <SolTracker rover="perseverance" variant="minimal" />
             <SolTracker rover="curiosity" variant="minimal" />
-<<<<<<< HEAD
-=======
-          </div>
-          <div className="flex items-center text-sm text-green-400 mt-3">
-            <span className="w-2 h-2 bg-green-400 rounded-full mr-2 animate-pulse shadow-[0_0_10px_rgba(74,222,128,0.8)]" />
-            <span className="uppercase tracking-wider text-xs">Active</span>
->>>>>>> f70b0d8b
           </div>
         </motion.div>
 
